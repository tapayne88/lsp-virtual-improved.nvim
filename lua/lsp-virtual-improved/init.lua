--- conflicted
+++ resolved
@@ -40,7 +40,6 @@
     group = _augroup('update_diagnostic_cache'),
     pattern = '*',
     callback = function(args)
-      -- FIXME: need deepcopy?
       render.diagnostic_cache = args.data.diagnostics
     end,
     desc = 'Update Diagnostic Cache',
@@ -57,39 +56,22 @@
       if not ns.user_data.virt_improved_ns then
         ns.user_data.virt_improved_ns = vim.api.nvim_create_namespace('')
       end
-<<<<<<< HEAD
+      vim.api.nvim_clear_autocmds({ group = augroup_name })
       opts = opts or {}
       if opts.virtual_improved then
-        vim.api.nvim_clear_autocmds({ group = augroup_name })
-        if opts.virtual_improved.hide_current_line then
+        opts.virtual_improved.current_line = opts.virtual_improved.current_line or 'default'
+        if vim.tbl_contains({ 'only', 'hide' }, opts.virtual_improved.current_line) then
           vim.api.nvim_create_autocmd('CursorMoved', {
             buffer = bufnr,
             callback = function()
-              hide_current_line(diagnostics, namespace, bufnr, opts)
+              filter_current_line(diagnostics, namespace, bufnr, opts)
             end,
             group = augroup_name,
           })
-          -- Also hide diagnostics for the current line before the first CursorMoved event
-          hide_current_line(diagnostics, namespace, bufnr, opts)
+          filter_current_line(diagnostics, namespace, bufnr, opts)
         else
           render.show(namespace, bufnr, diagnostics, opts)
         end
-=======
-      vim.api.nvim_clear_autocmds({ group = augroup_name })
-      opts = opts or {}
-      opts.virtual_improved.current_line = opts.virtual_improved.current_line or 'default'
-      if vim.tbl_contains({ 'only', 'hide' }, opts.virtual_improved.current_line) then
-        vim.api.nvim_create_autocmd('CursorMoved', {
-          buffer = bufnr,
-          callback = function()
-            filter_current_line(diagnostics, namespace, bufnr, opts)
-          end,
-          group = augroup_name,
-        })
-        filter_current_line(diagnostics, namespace, bufnr, opts)
-      else
-        render.show(namespace, bufnr, diagnostics, opts)
->>>>>>> 2b091b7f
       end
     end,
     ---@param namespace number
